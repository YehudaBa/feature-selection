<<<<<<< HEAD
<!DOCTYPE html>
<html xmlns="http://www.w3.org/1999/xhtml" lang="" xml:lang="">
<head>
  <link rel="stylesheet" href="style.css">
  <meta charset="utf-8" />
  <meta name="generator" content="pandoc" />
  <meta name="viewport" content="width=device-width, initial-scale=1.0, user-scalable=yes" />
  <meta name="author" content="Student 2 Reichman University ID: 87654321" />
  <meta name="dcterms.date" content="2025-07-02" />
  <title> Final Project Report Project Name </title>
  <style>
    html {
      color: #1a1a1a;
      background-color: #fdfdfd;
    }
    body {
      margin: 0 auto;
      max-width: 36em;
      padding-left: 50px;
      padding-right: 50px;
      padding-top: 50px;
      padding-bottom: 50px;
      hyphens: auto;
      overflow-wrap: break-word;
      text-rendering: optimizeLegibility;
      font-kerning: normal;
    }
    @media (max-width: 600px) {
      body {
        font-size: 0.9em;
        padding: 12px;
      }
      h1 {
        font-size: 1.8em;
      }
    }
    @media print {
      html {
        background-color: white;
      }
      body {
        background-color: transparent;
        color: black;
        font-size: 12pt;
      }
      p, h2, h3 {
        orphans: 3;
        widows: 3;
      }
      h2, h3, h4 {
        page-break-after: avoid;
      }
    }
    p {
      margin: 1em 0;
    }
    a {
      color: #1a1a1a;
    }
    a:visited {
      color: #1a1a1a;
    }
    img {
      max-width: 100%;
    }
    svg {
      height: auto;
      max-width: 100%;
    }
    h1, h2, h3, h4, h5, h6 {
      margin-top: 1.4em;
    }
    h5, h6 {
      font-size: 1em;
      font-style: italic;
    }
    h6 {
      font-weight: normal;
    }
    ol, ul {
      padding-left: 1.7em;
      margin-top: 1em;
    }
    li > ol, li > ul {
      margin-top: 0;
    }
    blockquote {
      margin: 1em 0 1em 1.7em;
      padding-left: 1em;
      border-left: 2px solid #e6e6e6;
      color: #606060;
    }
    code {
      font-family: Menlo, Monaco, Consolas, 'Lucida Console', monospace;
      font-size: 85%;
      margin: 0;
      hyphens: manual;
    }
    pre {
      margin: 1em 0;
      overflow: auto;
    }
    pre code {
      padding: 0;
      overflow: visible;
      overflow-wrap: normal;
    }
    .sourceCode {
     background-color: transparent;
     overflow: visible;
    }
    hr {
      border: none;
      border-top: 1px solid #1a1a1a;
      height: 1px;
      margin: 1em 0;
    }
    table {
      margin: 1em 0;
      border-collapse: collapse;
      width: 100%;
      overflow-x: auto;
      display: block;
      font-variant-numeric: lining-nums tabular-nums;
    }
    table caption {
      margin-bottom: 0.75em;
    }
    tbody {
      margin-top: 0.5em;
      border-top: 1px solid #1a1a1a;
      border-bottom: 1px solid #1a1a1a;
    }
    th {
      border-top: 1px solid #1a1a1a;
      padding: 0.25em 0.5em 0.25em 0.5em;
    }
    td {
      padding: 0.125em 0.5em 0.25em 0.5em;
    }
    header {
      margin-bottom: 4em;
      text-align: center;
    }
    #TOC li {
      list-style: none;
    }
    #TOC ul {
      padding-left: 1.3em;
    }
    #TOC > ul {
      padding-left: 0;
    }
    #TOC a:not(:hover) {
      text-decoration: none;
    }
    code{white-space: pre-wrap;}
    span.smallcaps{font-variant: small-caps;}
    div.columns{display: flex; gap: min(4vw, 1.5em);}
    div.column{flex: auto; overflow-x: auto;}
    div.hanging-indent{margin-left: 1.5em; text-indent: -1.5em;}
    /* The extra [class] is a hack that increases specificity enough to
       override a similar rule in reveal.js */
    ul.task-list[class]{list-style: none;}
    ul.task-list li input[type="checkbox"] {
      font-size: inherit;
      width: 0.8em;
      margin: 0 0.8em 0.2em -1.6em;
      vertical-align: middle;
    }
    .display.math{display: block; text-align: center; margin: 0.5rem auto;}
  </style>
</head>
<body>
<header id="title-block-header">
<h1 class="title"> <strong>Final Project Report</strong><br />
<strong>Project Name</strong> </h1>
<p class="author"><strong>Student 1</strong><br />
Reichman University<br />
<code>ID: 12345678</code></p>
<p class="author"><strong>Student 2</strong><br />
Reichman University<br />
<code>ID: 87654321</code></p>
<p class="date">2025-07-02</p>
</header>
<h1 id="introduction">Introduction</h1>
<p>In today’s data-driven landscape, machine learning models are
frequently tasked with analyzing high-dimensional datasets—those
containing hundreds, thousands, or even millions of features. This
challenge is particularly pronounced in domains such as genomics,
cybersecurity, image and speech recognition, and general data science,
where data often includes a vast number of variables relative to the
number of observations <span class="citation"
data-cites="guyon2003introduction"></span>.</p>
<p>While having access to a large number of features might seem
advantageous, in practice, it often introduces serious complications.
Redundant, irrelevant, or noisy features can obscure the underlying
patterns in the data, leading to decreased predictive performance.
Additionally, they significantly increase the computational burden
during model training and inference, which is particularly problematic
when working under constraints of time or limited computing resources
<span class="citation" data-cites="datacamp2024curse"></span>. In
extreme cases, the presence of such features can even mislead the model,
causing it to learn spurious correlations instead of meaningful
insights.</p>
<p>Feature selection—a critical preprocessing step in the machine
learning pipeline—aims to address these challenges. By identifying and
retaining only the most relevant and informative features, feature
selection can improve model accuracy, reduce overfitting, accelerate
training, and enhance interpretability <span class="citation"
data-cites="kohavi1997wrappers"></span>. However, no single feature
selection technique works best in all scenarios. Some methods are
statistically rigorous but computationally intensive, making them
impractical for large-scale datasets. Others are fast and scalable but
may compromise on selection quality, potentially overlooking subtle but
important variables.</p>
<p>This project introduces a smart ensemble approach to feature
selection, which combines the strengths of multiple existing methods to
achieve a robust balance between performance (in terms of selection
quality and resulting model accuracy) and efficiency (in terms of
runtime and resource usage). Ensemble feature selection has been shown
to improve stability and accuracy by aggregating results from multiple
base methods <span class="citation"
data-cites="garcia2020big"></span>.</p>
<p>A key innovation of this approach lies in its iterative pipeline
structure. Instead of performing feature selection in a single pass, the
system proceeds through multiple controlled iterations. In each
iteration, it evaluates the feature set using the best available
model—determined dynamically based on current constraints and
performance metrics. These constraints, or regulations, include
user-defined parameters such as maximum runtime, memory limits, or a cap
on the number of features. The model choice at each step is adaptive:
for example, the system might choose a simple and fast model early in
the process to rapidly eliminate uninformative features, and then refine
the selection using a more complex and accurate model as the feature
space becomes smaller and more manageable.</p>
<p>This regulated, adaptive, and iterative process ensures that the
pipeline remains both efficient and effective across a wide range of use
cases and datasets. It continuously optimizes feature selection quality
while respecting practical constraints, striking an optimal trade-off
between speed and accuracy.</p>
<p>Furthermore, the implementation offers a high degree of user
customization and control. Users can specify a range of parameters
according to their needs and constraints, including:</p>
<ul>
<li><p>The target number of features (either as an exact number or a
percentage of the original set).</p></li>
<li><p>Maximum allowable runtime.</p></li>
<li><p>Preferred feature selection strategies to include in the
ensemble.</p></li>
<li><p>Tolerance levels for correlation or redundancy among selected
features, and more.</p></li>
</ul>
<p>The approach is also data-agnostic, making no assumptions about the
structure, scale, or domain of the input data. This enables it to be
applied across disciplines, from healthcare to finance to
engineering.</p>
<p>In summary, the proposed system seeks to provide a practical,
powerful, and adaptable solution to one of machine learning’s most
enduring challenges—efficient and effective feature selection in
high-dimensional spaces—through a smart, regulated, and iterative
ensemble pipeline.</p>
<h1 id="related-works">Related Works</h1>
<p>Ensemble Feature Selection (EFS) is a family of techniques that aim
to increase stability and accuracy by aggregating the results of
multiple feature selection methods. The motivation is similar to
ensemble learning in classification: reducing variance and bias by
combining diverse perspectives <span class="citation"
data-cites="saeys2008review"></span>.</p>
<h2 id="efs-ensemble-feature-selection-framework">EFS (Ensemble Feature
Selection Framework)</h2>
<p>A software tool that integrates the results of eight feature
selection algorithms (e.g., ReliefF, SVM-RFE, Random Forest importance)
by normalizing and aggregating their feature rankings or scores <span
class="citation" data-cites="neumann2017efs"></span></p>
<p>Pros:</p>
<ul>
<li><p>Increases robustness against noise or data
perturbations.</p></li>
<li><p>Outperforms individual methods in accuracy and
stability.</p></li>
</ul>
<p>Cons:</p>
<ul>
<li><p>Requires careful normalization of output scores.</p></li>
<li><p>Can suffer if constituent methods are too similar or
biased.</p></li>
</ul>
<h2 id="efsis-ensemble-feature-selection-integrating-stability">EFSIS
(Ensemble Feature Selection Integrating Stability)</h2>
<p>Combines two strategies:</p>
<ul>
<li><p>Function perturbation: Using various selection
algorithms.</p></li>
<li><p>Data perturbation: Applies each method on multiple bootstrapped
datasets.</p></li>
</ul>
<p>Then it aggregates the frequency or consistency of each feature’s
selection <span class="citation" data-cites="zhang2018efsis"></span>.
Pros:</p>
<ul>
<li><p>Focuses explicitly on stability, a known weakness of many
selection algorithms.</p></li>
<li><p>Empirically improves robustness and generalization across
datasets.</p></li>
</ul>
<p>Cons:</p>
<ul>
<li><p>Higher computational cost (due to multiple runs per
method).</p></li>
<li><p>Parameter tuning (e.g., number of resamples) can affect the
results.</p></li>
</ul>
<h2 id="fs-msi-feature-selection-via-multiple-score-integration">FS-MSI
(Feature Selection via Multiple Score Integration)</h2>
<p>This method assigns each feature a unified score by integrating
scores from multiple traditional methods. Instead of raw ranks, it uses
weighted averages or voting mechanisms <span class="citation"
data-cites="bhattacharyya2017efsmi"></span>. Pros:</p>
<ul>
<li><p>Captures complementary insights from various methods.</p></li>
<li><p>Demonstrates consistent performance gains in classification
tasks.</p></li>
</ul>
<p>Cons:</p>
<ul>
<li><p>Weights and scoring strategies must be tuned.</p></li>
<li><p>Lacks model-specific adaptation unless combined with downstream
learning.</p></li>
</ul>
<h2 id="hyb-efs-hybrid-ensemble-feature-selection">Hyb-EFS (Hybrid
Ensemble Feature Selection) </h2>
<p>Combines homogeneous ensembles (e.g., using the same selection
algorithm on different resampled datasets) and heterogeneous ensembles
(e.g., different algorithms). Originally proposed for genomics data
<span class="citation" data-cites="colombelli2021hybrid"></span>.</p>
<p>Pros:</p>
<ul>
<li><p>High reproducibility across biomedical datasets.</p></li>
<li><p>More resilient to both model variance and data
perturbation.</p></li>
</ul>
<p>Cons:</p>
<ul>
<li><p>Complex to implement and evaluate.</p></li>
<li><p>May require domain knowledge to tune ensemble
composition.</p></li>
</ul>
<p>Iterative and Adaptive Selection Techniques:</p>
<p>Recent research also focuses on adaptive and iterative pipelines that
refine feature selection over time <span class="citation"
data-cites="feurer2015efficient"></span>.</p>
<h2 id="stability-selection">Stability Selection</h2>
<p>Introduced by Meinshausen and Bühlmann, this method combines LASSO
with subsampling. It selects features that consistently appear across
subsamples and penalization strengths <span class="citation"
data-cites="meinshausen2010stability"></span></p>
<p>Pros:</p>
<ul>
<li><p>Theoretical guarantees on controlling false positives.</p></li>
<li><p>Robust to overfitting.</p></li>
</ul>
<p>Cons:</p>
<ul>
<li><p>Relatively slow.</p></li>
<li><p>May miss weak but important features.</p></li>
</ul>
<h2 id="boruta">Boruta</h2>
<p>A Random Forest-based wrapper method that compares the importance of
real features to that of “shadow features” (randomly permuted copies)
<span class="citation" data-cites="kursa2010boruta"></span>. Pros:</p>
<ul>
<li><p>All-relevant feature selection (not just
minimal-optimal).</p></li>
<li><p>Works well for high-dimensional data like genomics.</p></li>
</ul>
<p>Cons:</p>
<ul>
<li><p>Computationally heavy.</p></li>
<li><p>Tends to retain many correlated features.</p></li>
</ul>
<h2 id="recursive-feature-addition-rfa">Recursive Feature Addition
(RFA)</h2>
<p>Starts with an empty set and adds features one-by-one, evaluating
model performance (e.g., using cross-validation) at each iteration.
Pros:</p>
<ul>
<li><p>Controlled and explainable process.</p></li>
<li><p>Can terminate early based on runtime or performance
thresholds.</p></li>
</ul>
<p>Cons:</p>
<ul>
<li><p>Sensitive to early feature choices.</p></li>
<li><p>Slower than filter-based methods.</p></li>
</ul>
<div id="tab:example">
<table>
<caption>Summary of Trade-Offs</caption>
<thead>
<tr>
<th style="text-align: center;"><strong>Method Type</strong></th>
<th style="text-align: center;"><strong>Pros</strong></th>
<th style="text-align: center;"><strong>Cons</strong></th>
</tr>
</thead>
<tbody>
<tr>
<td style="text-align: center;">Filter</td>
<td style="text-align: center;"></td>
<td style="text-align: center;"></td>
</tr>
<tr>
<td style="text-align: center;">scalable,</td>
<td style="text-align: center;"></td>
<td style="text-align: center;"></td>
</tr>
<tr>
<td style="text-align: center;">general</td>
<td style="text-align: center;"></td>
<td style="text-align: center;"></td>
</tr>
<tr>
<td style="text-align: center;">interactions</td>
<td style="text-align: center;"></td>
<td style="text-align: center;"></td>
</tr>
<tr>
<td style="text-align: center;">Wrapper</td>
<td style="text-align: center;"></td>
<td style="text-align: center;"></td>
</tr>
<tr>
<td style="text-align: center;">accuracy,</td>
<td style="text-align: center;"></td>
<td style="text-align: center;"></td>
</tr>
<tr>
<td style="text-align: center;">interaction-</td>
<td style="text-align: center;"></td>
<td style="text-align: center;"></td>
</tr>
<tr>
<td style="text-align: center;">aware</td>
<td style="text-align: center;"></td>
<td style="text-align: center;"></td>
</tr>
<tr>
<td style="text-align: center;">overfitting</td>
<td style="text-align: center;"></td>
<td style="text-align: center;"></td>
</tr>
<tr>
<td style="text-align: center;">risk</td>
<td style="text-align: center;"></td>
<td style="text-align: center;"></td>
</tr>
<tr>
<td style="text-align: center;"><span class="citation"
data-cites="tang2014feature"></span></td>
<td style="text-align: center;"></td>
<td style="text-align: center;"></td>
</tr>
<tr>
<td style="text-align: center;">Embedded</td>
<td style="text-align: center;"></td>
<td style="text-align: center;"></td>
</tr>
<tr>
<td style="text-align: center;">integrated</td>
<td style="text-align: center;"></td>
<td style="text-align: center;"></td>
</tr>
<tr>
<td style="text-align: center;">specific</td>
<td style="text-align: center;"></td>
<td style="text-align: center;"></td>
</tr>
<tr>
<td style="text-align: center;">Ensemble</td>
<td style="text-align: center;"></td>
<td style="text-align: center;"></td>
</tr>
<tr>
<td style="text-align: center;">robust,</td>
<td style="text-align: center;"></td>
<td style="text-align: center;"></td>
</tr>
<tr>
<td style="text-align: center;">hybrid</td>
<td style="text-align: center;"></td>
<td style="text-align: center;"></td>
</tr>
<tr>
<td style="text-align: center;">computat-</td>
<td style="text-align: center;"></td>
<td style="text-align: center;"></td>
</tr>
<tr>
<td style="text-align: center;">ionally</td>
<td style="text-align: center;"></td>
<td style="text-align: center;"></td>
</tr>
<tr>
<td style="text-align: center;">intensive</td>
<td style="text-align: center;"></td>
<td style="text-align: center;"></td>
</tr>
<tr>
<td style="text-align: center;">Iterative</td>
<td style="text-align: center;"></td>
<td style="text-align: center;"></td>
</tr>
<tr>
<td style="text-align: center;">controllable</td>
<td style="text-align: center;"></td>
<td style="text-align: center;"></td>
</tr>
<tr>
<td style="text-align: center;">requires-</td>
<td style="text-align: center;"></td>
<td style="text-align: center;"></td>
</tr>
<tr>
<td style="text-align: center;">tuning</td>
<td style="text-align: center;"></td>
<td style="text-align: center;"></td>
</tr>
</tbody>
</table>
</div>
<p><span id="tab:example" data-label="tab:example"></span></p>
<h2 id="relevance-to-our-work">Relevance to Our Work</h2>
<p>This project builds upon the ideas of ensemble and iterative
selection, proposing a smart, regulated, and adaptive ensemble pipeline
that:</p>
<ul>
<li><p>Combines diverse selection strategies.</p></li>
<li><p>Iteratively refines the feature set using the best available
model at each stage.</p></li>
<li><p>Respect user constraints like maximum runtime, number/percentage
of features, or memory budget.</p></li>
<li><p>It is fully data-agnostic and adaptable to any tabular
dataset.</p></li>
</ul>
<p>This hybrid approach is designed to deliver high-quality, explainable
feature subsets — balancing interpretability, efficiency, and
performance. <span class="citation"
data-cites="garcia2020big"></span></p>
<h1 id="data-overview">Data Overview</h1>
<p>The SmartSelect framework is designed to be data-agnostic, capable of
operating on a wide range of datasets without requiring prior domain
knowledge. It is tailored for tabular datasets, where each sample is
represented by multiple features (columns) and a single target column
<span class="citation" data-cites="shang2021tabular"></span>. The
framework supports both regression and classification problems, as long
as they are supervised, meaning that ground-truth labels for the target
variable are provided.</p>
<p>In our experiments, we evaluated SmartSelect on multiple datasets
exhibiting varying characteristics such as dimensionality, class
imbalance, and data sparsity. The datasets ranged in size from small to
large-scale, including those with tens of thousands of features and
thousands of samples, to simulate realistic high-dimensional learning
scenarios.</p>
<p>Due to repository constraints, actual datasets were not included;
however, the system includes placeholders and compatible data loaders to
allow seamless integration of external tabular datasets from .csv
files.</p>
<h1 id="methodology">Methodology</h1>
<h2 id="user-configuration">User Configuration</h2>
<p>At the core of the SmartSelect framework is user flexibility. The
user is required to define the maximum computational complexity they are
willing to tolerate for both the feature selection phase and for the
final benchmark model (described in detail below). This configuration
enables SmartSelect to adjust its internal operations to the user’s time
or resource constraints.</p>
<h2 id="determining-the-number-of-selected-features">Determining the
Number of Selected Features</h2>
<p>Users can explicitly specify the desired number of features to be
selected, either as an absolute value or as a percentage of the original
feature set. If no specification is provided, SmartSelect defaults to
selecting a number of features equal to the square root of the number of
data samples.</p>
<h2 id="feature-selection-strategy">Feature Selection Strategy</h2>
<p>A predefined list of feature selection methods is constructed,
ordered according to their perceived quality. Since the quality of
feature selection methods can be subjective and context-dependent <span
class="citation" data-cites="bolon2015recent"></span>, SmartSelect
provides a default ranking which the user can later modify.</p>
<p>The framework then iteratively evaluates each method in the list
against the user-defined computational complexity threshold:</p>
<ol>
<li><p>If a method is deemed feasible within the given complexity limit,
it is executed.</p></li>
<li><p>The resulting set of selected features is used to filter the
dataset.</p></li>
<li><p>The method is removed from the current iteration list.</p></li>
<li><p>The system re-evaluates the remaining methods—this time using the
reduced dataset—to check whether they now meet the complexity
constraint.</p></li>
</ol>
<p>If a method exceeds the allowed complexity, the system skips it and
proceeds to the next one. If no remaining method is able to run under
the current constraints (or none are left), a new iteration begins with
the full set of predefined methods. However, this time the input is the
reduced dataset output from the previous iteration.</p>
<p>To prevent trivial or ineffective filtering, each feature selection
method is required to retain at least:</p>
<ul>
<li><p>50% of the features it receives as input, and-</p></li>
<li><p>No fewer features than the final target number specified by the
user (if defined).</p></li>
</ul>
<h2 id="stopping-criteria">Stopping Criteria</h2>
<p>The iterative selection process stops when any of the following
conditions are met:</p>
<ol>
<li><p>The number of features reaches the user-defined target.</p></li>
<li><p>The number of features is sufficiently reduced to enable running
the benchmark model within the specified complexity limit.</p></li>
<li><p>None of the methods in the current iteration meet the runtime
constraint. In this case, the system will stop and prompt the user to
increase the allowed complexity.</p></li>
<li><p>The feature selection methods no longer perform additional
filtering, yet the dimensionality is still too high to run the benchmark
model. The system will again prompt the user to relax the complexity
constraint of the benchmark model.</p></li>
</ol>
<h2 id="benchmark-model">Benchmark Model</h2>
<p>The benchmark model is designed to act as an independent,
high-quality evaluator of the final feature sets.</p>
<p>Once the feature space is reduced to a level that permits execution
of the benchmark model within the user-defined complexity constraint,
SmartSelect identifies all feature selection methods that are
computationally feasible at this stage. These methods are then
re-executed, each constrained to produce a feature subset whose
dimensionality exactly matches the target specified by the user—whether
defined as an absolute number or a percentage.</p>
<p>Each selected subset is then evaluated using a strong machine
learning model—typically a boosting-based model—trained and tested using
a train-test split. The performance of each subset is evaluated using an
appropriate metric (e.g., RMSE for regression or F1 score for
classification).</p>
<p>The subset that achieves the best score on the test set is selected
as the final feature set output by SmartSelect.</p>
<p><span class="citation" data-cites="chen2016xgboost"></span></p>
<h2 id="feature-selection-workflow-diagram">Feature Selection Workflow
Diagram</h2>
<figure id="fig:feature_selection_flow_grid">
<img src="images/feature_selection_flow_grid.png" style="width:70.0%" />
<figcaption>Illustrates the iterative feature selection process employed
by SmartSelect, incorporating user-defined constraints and dynamic
method evaluation.</figcaption>
</figure>
<h1 id="results">Results</h1>
<h2 id="evaluation-procedure">Evaluation Procedure</h2>
<p>To assess the performance of the SmartSelect framework, we tested it
across multiple tabular datasets encompassing both regression and
classification problems. Each dataset was divided into training and test
sets. For each experiment, we compared the performance of our method
against a traditional feature selection technique, applied
individually.</p>
<p>For each dataset, an XGBoost model was trained on the training data
and evaluated on the test set. The performance metric depended on the
task type: F1 score for classification and mean squared error (MSE) for
regression.</p>
<h2 id="performance-comparison">Performance Comparison</h2>
<p>Across all experiments, SmartSelect consistently outperformed
individual feature selection methods in predictive performance on the
test set <span class="citation" data-cites="guyon2006feature"></span>,
while maintaining reasonable runtime.</p>
<p>The most competitive baseline was observed on the SCANB dataset for a
regression task with Lympho column as the label. Over 20 independent
runs of SmartSelect, we obtained a mean squared error (MSE) of 0.00784,
with a standard deviation of 0.00026 and a maximum value of 0.00833.</p>
<p>In comparison, the Variance Threshold method (It only ran once, since
it’s a deterministic method) resulted in an MSE of 0.01242.</p>
<h2 id="example-results">Example Results</h2>
<p>The figure below presents a representative result comparing
SmartSelect with a baseline feature selection method on the SCANB
dataset. Target: PAM50 — LumA vs. others.</p>
<p><strong>All evaluation results, including this example and full
performance distributions across all datasets, are provided in the
Appendix.</strong></p>
<p><strong>SCANB data, Target = PAM50</strong></p>
<ul>
<li><p>(3069 rows × 30,868 columns)</p></li>
<li><p>Binary Classification (Target: PAM50 — LumA vs. others)</p></li>
<li><p>Average running time of SmartSelect:  10 minutes</p></li>
</ul>
<figure id="fig:PAM_50_1">
<img src="images/PAM_50_1.png" style="width:70.0%" />
<figcaption>SCANB data, Target = PAM50</figcaption>
</figure>
<figure id="fig:PAM_50_2">
<img src="images/PAM_50_2.png" style="width:70.0%" />
<figcaption>SCANB data, Target = PAM50</figcaption>
</figure>
<figure id="fig:PAM_50_3">
<img src="images/PAM_50_3.png" style="width:70.0%" />
<figcaption>SCANB data, Target = PAM50</figcaption>
</figure>
<h1 id="discussion-and-conclusion">Discussion and Conclusion</h1>
<p>This project introduced SmartSelect, an adaptive and modular
framework for feature selection in high-dimensional tabular datasets. By
integrating multiple selection techniques in a controlled iterative
process, SmartSelect balances accuracy and computational efficiency
while requiring minimal user intervention. The system allows users to
define constraints such as the number of desired features and complexity
budgets, enabling flexible deployment across various domains.</p>
<p><strong>Experimental results consistently demonstrated that
SmartSelect outperforms traditional single-method approaches in both
regression and classification tasks. The framework achieved lower mean
squared error in regression and higher F1 scores in classification
across multiple real-world datasets. These gains were especially notable
in high-dimensional scenarios</strong>- where conventional methods
either failed to scale or yielded suboptimal results <span
class="citation" data-cites="li2017feature"></span> —
<strong>highlighting SmartSelect’s core advantage in handling large
feature spaces.</strong></p>
<p><strong>Another notable benefit of SmartSelect is its increased
result stability: across repeated runs, the standard deviation of
performance metrics (such as MSE and F1) was significantly lower
compared to other methods.</strong> This reduced variance suggests
greater robustness to stochastic effects in the selection process (e.g.,
train-test splits or randomized algorithms), which is especially
important in real-world pipelines where reproducibility and reliability
are critical.</p>
<p>A key advantage of SmartSelect lies in its full automation and
configurability. Without tuning internal hyperparameters, the system
effectively navigates the trade-off between runtime and performance. The
ability to adaptively filter features based on dynamic complexity
constraints makes it especially suitable for real-world applications,
where resource limitations are common.</p>
<p>A graphical example from a single run of the system is provided
below, illustrating the step-by-step feature selection process over
multiple iterations. While the time complexities of individual steps may
appear high in the plot, it is important to note that the times are
normalized relative to the size of the dataset at that point. As the
number of features decreases throughout the process, subsequent
selection methods run significantly faster, making the overall runtime
more efficient than it may initially seem in the graph.</p>
<figure id="fig:feature_selection_progression_example">
<img src="images/feature_selection_progression_example.png"
style="width:70.0%" />
<figcaption>Feature Selection Progression over Iterations -
example</figcaption>
</figure>
<p>Overall, SmartSelect presents a practical, efficient, and scalable
solution to the feature selection problem, particularly in environments
where high dimensionality and runtime sensitivity pose challenges.</p>
<h1 id="future-work">Future Work</h1>
<p>While SmartSelect demonstrates strong performance across a variety of
supervised learning tasks, several important extensions remain for
future research and development.</p>
<h2 id="support-for-unsupervised-learning">Support for Unsupervised
Learning</h2>
<p>Currently, SmartSelect is designed for supervised scenarios, where
ground-truth labels allow for clear evaluation metrics and benchmarking.
Extending the framework to support unsupervised learning tasks presents
a unique challenge, primarily due to the absence of a definitive ground
truth to guide feature evaluation.</p>
<p>Future versions of the system would need to rely on intrinsic
evaluation metrics (e.g., silhouette score, reconstruction error) or
proxy objectives to assess feature quality in unsupervised contexts.
Moreover, the internal selection mechanisms and benchmark model
architecture would need to be adapted to operate in unsupervised
pipelines.</p>
<h2 id="supervised-anomaly-detection">Supervised Anomaly Detection</h2>
<p>Another future task is adapting SmartSelect for supervised anomaly
detection tasks. The current system is optimized for traditional
supervised prediction, where average performance across the dataset
(e.g., mean squared error or classification accuracy) is the target. In
such settings, features that are highly correlated with each other are
often considered redundant in classical prediction models and the system
is encouraged to retain only one.</p>
<p>However, in supervised anomaly detection, this assumption may not
hold. Correlated features might capture subtle, rare variations in the
data that are critical for identifying anomalies <span class="citation"
data-cites="zimek2012survey"></span>. For example, two features that are
99% correlated may still exhibit meaningful divergence in the tail of
their distribution—precisely the region of interest in anomaly
detection.</p>
<p>Supporting this use case would require modifying the selection
strategy to preserve redundant but informative patterns, and potentially
developing new evaluation criteria that reflect anomaly-specific utility
rather than average-case accuracy.</p>
<h2 id="multiclass-classification-support">Multiclass Classification
Support</h2>
<p>Currently, SmartSelect works in binary classification and regression
settings. Extending the framework to better support multiclass
classification would involve adjustments in both evaluation metrics
(e.g., macro/micro-averaged F1 scores) and in the benchmark model’s
architecture and selection thresholds.</p>
<h2 id="parallel-execution-of-selection-methods">Parallel Execution of
Selection Methods</h2>
<p>The current implementation evaluates feature selection methods
sequentially. However, in the benchmark stage—multiple methods could be
evaluated in parallel without exceeding runtime constraints.
Incorporating parallel execution for compatible methods in the benchmark
phase could significantly reduce overall processing time.</p>
<h2 id="user-control-over-method-parameters-and-regularization">User
Control Over Method Parameters and Regularization</h2>
<p>In its current form, SmartSelect uses fixed thresholds for method
behavior, such as the minimum number of features retained. Providing the
user with greater control over parameters and regularization
constraints, such as specifying the minimum or maximum percentage of
features each method is allowed to retain, would make the system more
adaptable to different use cases and domain-specific requirements.</p>
<h2 id="support-for-non-numerical-features">Support for Non-Numerical
Features</h2>
<p>SmartSelect currently assumes that all input features have been
preprocessed into numerical form. However, the transformation of
categorical features can have a major impact on the relevance and
behavior of feature selection methods—especially in contexts like
anomaly detection, where rare values can carry critical information.</p>
<p>Future versions of the system could incorporate preprocessing
strategies such as adaptive one-hot encoding, guided by feature
cardinality or class imbalance, as an integral part of the selection
process rather than a preprocessing step external to the system.</p>
<h1 id="appendix">Appendix</h1>
<h2 id="full-results-across-all-five-datasets">Full Results Across All
Five Datasets</h2>
<p>This appendix presents the complete results for all five datasets
evaluated in our experiments, including the dataset shown in the main
paper.</p>
<p><strong>SCANB data, Target = PAM50</strong></p>
<ul>
<li><p>(3069 rows × 30,868 columns)</p></li>
<li><p>Binary Classification (Target: PAM50 — LumA vs. others)</p></li>
<li><p>Average running time of SmartSelect:  10 minutes</p></li>
</ul>
<figure id="fig:PAM_50_1">
<img src="images/PAM_50_1.png" style="width:70.0%" />
<figcaption>SCANB data, Target = PAM50</figcaption>
</figure>
<figure id="fig:PAM_50_2">
<img src="images/PAM_50_2.png" style="width:70.0%" />
<figcaption>SCANB data, Target = PAM50</figcaption>
</figure>
<figure id="fig:PAM_50_3">
<img src="images/PAM_50_3.png" style="width:70.0%" />
<figcaption>SCANB data, Target = PAM50</figcaption>
</figure>
<p><strong>SCANB data, Target = ER</strong></p>
<ul>
<li><p>(3069 rows × 30,868 columns)</p></li>
<li><p>Binary classification task (Target: ER)</p></li>
<li><p>Average running time of SmartSelect:  13 minutes</p></li>
</ul>
<figure id="fig:SCANB_class_1">
<img src="images/SCANB_class_1.png" style="width:70.0%" />
<figcaption>SCANB data, Target = ER</figcaption>
</figure>
<figure id="fig:SCANB_class_2">
<img src="images/SCANB_class_2.png" style="width:70.0%" />
<figcaption>SCANB data, Target = ER</figcaption>
</figure>
<figure id="fig:SCANB_class_3">
<img src="images/SCANB_class_3.png" style="width:70.0%" />
<figcaption>SCANB data, Target = ER</figcaption>
</figure>
<p><strong>SCANB data, Target = Lympho</strong></p>
<ul>
<li><p>(3069 rows × 30,868 columns)</p></li>
<li><p>Regression task (Target: Lympho)</p></li>
<li><p>Average running time of SmartSelect:  20 minutes</p></li>
</ul>
<figure id="fig:SCANB_reg_1">
<img src="images/SCANB_reg_1.png" style="width:70.0%" />
<figcaption>SCANB data, Target = Lympho</figcaption>
</figure>
<figure id="fig:SCANB_reg_2">
<img src="images/SCANB_reg_2.png" style="width:70.0%" />
<figcaption>SCANB data, Target = Lympho</figcaption>
</figure>
<figure id="fig:SCANB_reg_3">
<img src="images/SCANB_reg_3.png" style="width:70.0%" />
<figcaption>SCANB data, Target = Lympho</figcaption>
</figure>
<p><strong>MNIST 784</strong></p>
<ul>
<li><p>(14,780 rows × 784 columns)</p></li>
<li><p>Binary Classification</p></li>
<li><p>Average running time of SmartSelect:  0.5 minutes</p></li>
<li><p><strong>Note: Given the relatively low feature dimensionality of
this dataset, performance differences between methods were smaller. The
advantages of SmartSelect are more pronounced in high-dimensional
settings.</strong></p></li>
</ul>
<figure id="fig:MNIST_1">
<img src="images/MNIST_1.png" style="width:70.0%" />
<figcaption>MNIST 784</figcaption>
</figure>
<figure id="fig:MNIST_2">
<img src="images/MNIST_2.png" style="width:70.0%" />
<figcaption>MNIST 784</figcaption>
</figure>
<figure id="fig:MNIST_3">
<img src="images/MNIST_3.png" style="width:70.0%" />
<figcaption>MNIST 784</figcaption>
</figure>
<p><strong>GSE184773 data</strong></p>
<ul>
<li><p>(24 rows × 24,057 columns)</p></li>
<li><p>Binary Classification</p></li>
<li><p>Average running time of SmartSelect:   5 seconds</p></li>
</ul>
<figure id="fig:GSE184773_1">
<img src="images/GSE184773_1.png" style="width:70.0%" />
<figcaption>GSE184773 data</figcaption>
</figure>
<figure id="fig:GSE184773_2">
<img src="images/GSE184773_2.png" style="width:70.0%" />
<figcaption>GSE184773 data</figcaption>
</figure>
<figure id="fig:GSE184773_3">
<img src="images/GSE184773_3.png" style="width:70.0%" />
<figcaption>GSE184773 data</figcaption>
</figure>
</body>
</html>
=======
>>>>>>> 9b212525
<|MERGE_RESOLUTION|>--- conflicted
+++ resolved
@@ -1,4 +1,3 @@
-<<<<<<< HEAD
 <!DOCTYPE html>
 <html xmlns="http://www.w3.org/1999/xhtml" lang="" xml:lang="">
 <head>
@@ -897,7 +896,8 @@
 <img src="images/MNIST_2.png" style="width:70.0%" />
 <figcaption>MNIST 784</figcaption>
 </figure>
-<figure id="fig:MNIST_3">
+<figure id=
+        "fig:MNIST_3">
 <img src="images/MNIST_3.png" style="width:70.0%" />
 <figcaption>MNIST 784</figcaption>
 </figure>
@@ -921,5 +921,3 @@
 </figure>
 </body>
 </html>
-=======
->>>>>>> 9b212525
